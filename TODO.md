--- conflicted
+++ resolved
@@ -31,11 +31,8 @@
   or via a dedicated `SampleValidator` processor.
 * URGENT : make feature extraction order cache-efficient (using a tree iterator)
 * URGENT : rename "pickle per file" to "split-pickle"
-<<<<<<< HEAD
 * Use PyCairo to draw the processor graph
-=======
 * Make a recipe for resampling (maybe also think about some helpful API elements for this)
->>>>>>> 2058b86e
 
 # Future implementation Notes
 
