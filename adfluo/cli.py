--- conflicted
+++ resolved
@@ -125,9 +125,6 @@
                                 help="If we're dealing ")
 
     args = argparser.parse_args()
-<<<<<<< HEAD
     logger.setLevel(logging.DEBUG if args.verbose else logging.INFO)
-=======
     # Invoking the right subfunction
->>>>>>> eeae74ef
     args.func(args)